--- conflicted
+++ resolved
@@ -6,11 +6,7 @@
   "scripts": {
     "dev": "vite",
     "build": "vite build && npm run build-github-viewer && cp dist/main.js . && cat styles.base.css dist/main.css > styles.css",
-<<<<<<< HEAD
-    "build:plugin": "vite build && cp dist/main.js . && cat styles.base.css dist/main.css > styles.css",
-=======
     "build:dev": "vite build && cp dist/main.js . && cat styles.base.css dist/main.css > styles.css",
->>>>>>> 79e62f9b
     "build-github-viewer": "cd src/features/github-publishing/dreamsong-standalone && vite build --config vite.config.ts --outDir ../viewer-bundle",
     "lint": "eslint src/",
     "typecheck": "tsc --noEmit",
