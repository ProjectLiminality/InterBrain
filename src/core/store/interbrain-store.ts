/**
 * InterBrain Store - Core state management with slice composition
 *
 * This store combines minimal core state with feature-specific slices.
 * Each feature owns its state in its respective slice file.
 *
 * Core State (lives here):
 * - realNodes: Fundamental DreamNode data
 * - spatialLayout: Which mode is active (view layer orchestration)
 * - camera: 3D view state
 * - layoutTransition: Animation state between layouts
 * - debugFlyingControls: Camera debug flag
 *
 * Feature Slices (imported from features/):
 * - DreamweavingSlice: selectedNodeDreamSongData, dreamSongCache, dreamSongRelationships
 * - DreamNodeSlice: flipState, creatorMode
 * - SearchSlice: searchResults, searchInterface, vectorData, ollamaConfig
 * - ConstellationSlice: constellationData (positions, layout config), fibonacciConfig, debug flags
 * - CopilotModeSlice: copilotMode state and actions
 * - EditModeSlice: editMode state and actions
 * - CreationSlice: creationState and actions
 * - RadialButtonsSlice: radialButtonUI
 * - UpdatesSlice: updateStatus
 * - DragAndDropSlice: isDragging
 * - LiminalWebSlice: selectedNode, navigationHistory
 */

import { create } from 'zustand';
import { persist } from 'zustand/middleware';
// Feature slice imports
import {
  DreamweavingSlice,
  createDreamweavingSlice,
  extractDreamweavingPersistenceData,
  restoreDreamweavingPersistenceData,
  SerializableDreamSongGraph as DreamweavingSerializableGraph,
} from '../../features/dreamweaving/store/slice';

import {
  DreamNodeSlice,
  createDreamNodeSlice,
  DreamNodeData,
  extractDreamNodePersistenceData,
  restoreDreamNodePersistenceData,
} from '../../features/dreamnode/store/slice';

import {
  SearchSlice,
  createSearchSlice,
  extractSearchPersistenceData,
  restoreSearchPersistenceData,
  SearchInterfaceState,
} from '../../features/semantic-search/store/slice';
import type { OllamaConfig } from '../../features/semantic-search/store/slice';
import { VectorData } from '../../features/semantic-search/services/indexing-service';

import {
  ConstellationSlice,
  createConstellationSlice,
  extractConstellationPersistenceData,
  restoreConstellationPersistenceData,
  SerializableDreamSongGraph,
} from '../../features/constellation-layout/store/slice';

import {
  CopilotModeSlice,
  createCopilotModeSlice,
  CopilotModeState,
} from '../../features/conversational-copilot/store/slice';

import {
  EditModeSlice,
  createEditModeSlice,
  EditModeState,
  EditModeValidationErrors,
} from '../../features/dreamnode-editor/store/slice';

import {
  CreationSlice,
  createCreationSlice,
  CreationState,
  DraftDreamNode,
  ValidationErrors,
} from '../../features/dreamnode-creator/store/slice';

import {
  RadialButtonsSlice,
  createRadialButtonsSlice,
} from '../../features/action-buttons/store/slice';

import {
  UpdatesSlice,
  createUpdatesSlice,
} from '../../features/dreamnode-updater/store/slice';

import {
  DragAndDropSlice,
  createDragAndDropSlice,
} from '../../features/drag-and-drop/store/slice';

import {
  LiminalWebSlice,
  createLiminalWebSlice,
  NavigationHistoryEntry,
  NavigationHistoryState,
} from '../../features/liminal-web-layout/store/slice';

import {
<<<<<<< HEAD
  FeedbackSlice,
  createFeedbackSlice,
  extractFeedbackPersistenceData,
  restoreFeedbackPersistenceData,
  FeedbackState,
  AutoReportPreference,
} from '../../features/feedback/store/slice';
=======
  TutorialSlice,
  createTutorialSlice,
  extractTutorialPersistenceData,
  restoreTutorialPersistenceData,
} from '../../features/tutorial/store/slice';
>>>>>>> 79e62f9b

// Type alias for spatial layout modes (the active view mode)
// Note: 'edit' is for metadata editing, 'relationship-edit' is for relationship editing (peer-level modes)
export type SpatialLayoutMode = 'constellation' | 'creation' | 'search' | 'liminal-web' | 'edit' | 'relationship-edit' | 'copilot';

// Re-export types for backward compatibility
export type { CopilotModeState };
export type { EditModeState, EditModeValidationErrors };
export type { CreationState, DraftDreamNode, ValidationErrors };
export type { SearchInterfaceState };
export type { NavigationHistoryEntry, NavigationHistoryState };
export type { FeedbackState, AutoReportPreference };

// ============================================================================
// CORE STATE TYPES
// ============================================================================

// Re-export DreamNodeData from dreamnode store slice (was RealNodeData)
export type { DreamNodeData };

// Backward compatibility alias - use DreamNodeData in new code
export type RealNodeData = DreamNodeData;

/**
 * Navigation Request - Declarative way for features to request spatial navigation
 *
 * Features write navigation requests to the store, and the SpatialOrchestrator
 * reacts to them. This is the universal pattern for feature → core communication.
 */
export interface NavigationRequest {
  type: 'focus' | 'constellation' | 'applyLayout';
  nodeId?: string;
  interrupt?: boolean; // Use interrupt variants for mid-flight changes
}

// ============================================================================
// CORE SLICE - Fundamental state that belongs to no single feature
// ============================================================================

export interface CoreSlice {
  // Backward compatibility aliases for realNodes (now lives in DreamNodeSlice as dreamNodes)
  // These are computed getters/setters that delegate to dreamNodes
  // TODO: Migrate all usages to use dreamNodes directly, then remove these
  realNodes: Map<string, DreamNodeData>;
  setRealNodes: (nodes: Map<string, DreamNodeData>) => void;
  updateRealNode: (id: string, data: DreamNodeData) => void;
  batchUpdateNodePositions: (positions: Map<string, [number, number, number]>) => void;
  deleteRealNode: (id: string) => void;

  // Spatial layout state (view layer orchestration)
  spatialLayout: SpatialLayoutMode;
  setSpatialLayout: (layout: SpatialLayoutMode) => void;

  // Camera state management
  camera: {
    position: [number, number, number];
    target: [number, number, number];
    isTransitioning: boolean;
    transitionDuration: number;
  };
  setCameraPosition: (position: [number, number, number]) => void;
  setCameraTarget: (target: [number, number, number]) => void;
  setCameraTransition: (isTransitioning: boolean, duration?: number) => void;

  // Layout transition state
  layoutTransition: {
    isTransitioning: boolean;
    progress: number;
    previousLayout: SpatialLayoutMode | null;
  };
  setLayoutTransition: (isTransitioning: boolean, progress?: number, previousLayout?: SpatialLayoutMode | null) => void;

  // Camera debug flag (stays in core - camera is view layer)
  debugFlyingControls: boolean;
  setDebugFlyingControls: (enabled: boolean) => void;

  // Navigation request (feature → core communication)
  navigationRequest: NavigationRequest | null;
  requestNavigation: (request: NavigationRequest) => void;
  clearNavigationRequest: () => void;
}

// ============================================================================
// COMBINED STATE TYPE
// ============================================================================

export interface InterBrainState extends
  CoreSlice,
  DreamweavingSlice,
  DreamNodeSlice,
  SearchSlice,
  ConstellationSlice,
  CopilotModeSlice,
  EditModeSlice,
  CreationSlice,
  RadialButtonsSlice,
  UpdatesSlice,
  DragAndDropSlice,
  LiminalWebSlice,
<<<<<<< HEAD
  FeedbackSlice {}
=======
  TutorialSlice {}
>>>>>>> 79e62f9b

// ============================================================================
// CORE SLICE CREATOR
// ============================================================================

const createCoreSlice = (set: any, _get: any): CoreSlice => ({
  // Backward compatibility: realNodes is kept in sync with dreamNodes
  // Both point to the same data - realNodes exists for legacy code
  // TODO: Migrate all usages to dreamNodes, then remove realNodes
  realNodes: new Map<string, DreamNodeData>(),

  spatialLayout: 'constellation',

  camera: {
    position: [0, 0, 0],
    target: [0, 0, 0],
    isTransitioning: false,
    transitionDuration: 1000,
  },

  layoutTransition: {
    isTransitioning: false,
    progress: 0,
    previousLayout: null,
  },

  debugFlyingControls: false,

  navigationRequest: null,

  // Actions - update both dreamNodes and realNodes for backward compatibility
  setRealNodes: (nodes) => set({ dreamNodes: nodes, realNodes: nodes }),

  updateRealNode: (id, data) => set((state: InterBrainState) => {
    const newMap = new Map(state.dreamNodes);
    newMap.set(id, data);
    return { dreamNodes: newMap, realNodes: newMap };
  }),

  batchUpdateNodePositions: (positions) => set((state: InterBrainState) => {
    const newMap = new Map(state.dreamNodes);
    for (const [nodeId, position] of positions) {
      const nodeData = newMap.get(nodeId);
      if (nodeData) {
        newMap.set(nodeId, {
          ...nodeData,
          node: { ...nodeData.node, position }
        });
      }
    }
    return { dreamNodes: newMap, realNodes: newMap };
  }),

  deleteRealNode: (id) => set((state: InterBrainState) => {
    const newMap = new Map(state.dreamNodes);
    newMap.delete(id);
    return { dreamNodes: newMap, realNodes: newMap };
  }),

  setSpatialLayout: (layout) => set((state: InterBrainState) => {
    return {
      spatialLayout: layout,
      layoutTransition: {
        ...state.layoutTransition,
        previousLayout: state.spatialLayout,
      }
    };
  }),

  setCameraPosition: (position) => set((state: InterBrainState) => ({
    camera: { ...state.camera, position }
  })),

  setCameraTarget: (target) => set((state: InterBrainState) => ({
    camera: { ...state.camera, target }
  })),

  setCameraTransition: (isTransitioning, duration = 1000) => set((state: InterBrainState) => ({
    camera: { ...state.camera, isTransitioning, transitionDuration: duration }
  })),

  setLayoutTransition: (isTransitioning, progress = 0, previousLayout = null) => set((state: InterBrainState) => ({
    layoutTransition: {
      isTransitioning,
      progress,
      previousLayout: previousLayout || state.layoutTransition.previousLayout
    }
  })),

  setDebugFlyingControls: (enabled) => set({ debugFlyingControls: enabled }),

  requestNavigation: (request) => set({ navigationRequest: request }),

  clearNavigationRequest: () => set({ navigationRequest: null }),
});

// ============================================================================
// STORE CREATION WITH SLICE COMPOSITION
// ============================================================================

export const useInterBrainStore = create<InterBrainState>()(
  persist(
    (set, get, api) => ({
      // Compose all slices
      ...createCoreSlice(set, get),
      ...createDreamweavingSlice(set, get, api),
      ...createDreamNodeSlice(set, get, api),
      ...createSearchSlice(set, get, api),
      ...createConstellationSlice(set, get, api),
      ...createCopilotModeSlice(set, get, api),
      ...createEditModeSlice(set, get, api),
      ...createCreationSlice(set, get, api),
      ...createRadialButtonsSlice(set, get, api),
      ...createUpdatesSlice(set, get, api),
      ...createDragAndDropSlice(set, get, api),
      ...createLiminalWebSlice(set, get, api),
<<<<<<< HEAD
      ...createFeedbackSlice(set, get, api),
=======
      ...createTutorialSlice(set, get),
>>>>>>> 79e62f9b
    }),
    {
      name: 'interbrain-storage',
      partialize: (state) => ({
        ...extractDreamNodePersistenceData(state),
        ...extractSearchPersistenceData(state),
        ...extractConstellationPersistenceData(state),
        ...extractDreamweavingPersistenceData(state),
<<<<<<< HEAD
        ...extractFeedbackPersistenceData(state),
=======
        ...extractTutorialPersistenceData(state),
>>>>>>> 79e62f9b
      }),
      merge: (persisted: unknown, current) => {
        const persistedData = persisted as {
          dreamNodes?: [string, DreamNodeData][];
          // Legacy field - will be migrated to dreamNodes
          realNodes?: [string, DreamNodeData][];
          constellationData?: {
            relationshipGraph: SerializableDreamSongGraph | null;
            lastScanTimestamp: number | null;
            isScanning: boolean;
            positions: [string, [number, number, number]][] | null;
            lastLayoutTimestamp: number | null;
            nodeMetadata: [string, { name: string; type: string; uuid: string }][] | null;
          } | null;
          // DreamSong relationships (from dreamweaving slice)
          dreamSongRelationships?: {
            graph: DreamweavingSerializableGraph | null;
            lastScanTimestamp: number | null;
            isScanning: boolean;
          } | null;
          vectorData?: [string, VectorData][];
          ollamaConfig?: OllamaConfig;
<<<<<<< HEAD
          feedbackPreferences?: {
            autoReportPreference?: AutoReportPreference;
            includeLogs?: boolean;
            includeState?: boolean;
          };
=======
          // Tutorial completion state
          hasCompleted?: boolean;
>>>>>>> 79e62f9b
        };

        // Support migration from legacy realNodes to dreamNodes
        const dreamNodesData = persistedData.dreamNodes || persistedData.realNodes;
        const restoredDreamNodes = restoreDreamNodePersistenceData({ dreamNodes: dreamNodesData });

        return {
          ...current,
          ...restoredDreamNodes,
          // Keep realNodes in sync with dreamNodes for backward compatibility
          realNodes: restoredDreamNodes.dreamNodes,
          ...restoreSearchPersistenceData(persistedData),
          ...restoreConstellationPersistenceData(persistedData),
          ...restoreDreamweavingPersistenceData(persistedData),
<<<<<<< HEAD
          ...restoreFeedbackPersistenceData(persistedData),
=======
          ...restoreTutorialPersistenceData(current as TutorialSlice, persistedData),
>>>>>>> 79e62f9b
        };
      },
    }
  )
);

// DIAGNOSTIC: Log all store updates (disabled but kept for debugging)
if (typeof window !== 'undefined') {
  useInterBrainStore.subscribe((_state, _prevState) => {
    // Diagnostic logging disabled
  });
}<|MERGE_RESOLUTION|>--- conflicted
+++ resolved
@@ -106,7 +106,6 @@
 } from '../../features/liminal-web-layout/store/slice';
 
 import {
-<<<<<<< HEAD
   FeedbackSlice,
   createFeedbackSlice,
   extractFeedbackPersistenceData,
@@ -114,13 +113,13 @@
   FeedbackState,
   AutoReportPreference,
 } from '../../features/feedback/store/slice';
-=======
+
+import {
   TutorialSlice,
   createTutorialSlice,
   extractTutorialPersistenceData,
   restoreTutorialPersistenceData,
 } from '../../features/tutorial/store/slice';
->>>>>>> 79e62f9b
 
 // Type alias for spatial layout modes (the active view mode)
 // Note: 'edit' is for metadata editing, 'relationship-edit' is for relationship editing (peer-level modes)
@@ -220,11 +219,8 @@
   UpdatesSlice,
   DragAndDropSlice,
   LiminalWebSlice,
-<<<<<<< HEAD
-  FeedbackSlice {}
-=======
+  FeedbackSlice,
   TutorialSlice {}
->>>>>>> 79e62f9b
 
 // ============================================================================
 // CORE SLICE CREATOR
@@ -341,11 +337,8 @@
       ...createUpdatesSlice(set, get, api),
       ...createDragAndDropSlice(set, get, api),
       ...createLiminalWebSlice(set, get, api),
-<<<<<<< HEAD
       ...createFeedbackSlice(set, get, api),
-=======
       ...createTutorialSlice(set, get),
->>>>>>> 79e62f9b
     }),
     {
       name: 'interbrain-storage',
@@ -354,11 +347,8 @@
         ...extractSearchPersistenceData(state),
         ...extractConstellationPersistenceData(state),
         ...extractDreamweavingPersistenceData(state),
-<<<<<<< HEAD
         ...extractFeedbackPersistenceData(state),
-=======
         ...extractTutorialPersistenceData(state),
->>>>>>> 79e62f9b
       }),
       merge: (persisted: unknown, current) => {
         const persistedData = persisted as {
@@ -381,16 +371,13 @@
           } | null;
           vectorData?: [string, VectorData][];
           ollamaConfig?: OllamaConfig;
-<<<<<<< HEAD
           feedbackPreferences?: {
             autoReportPreference?: AutoReportPreference;
             includeLogs?: boolean;
             includeState?: boolean;
           };
-=======
           // Tutorial completion state
           hasCompleted?: boolean;
->>>>>>> 79e62f9b
         };
 
         // Support migration from legacy realNodes to dreamNodes
@@ -405,11 +392,8 @@
           ...restoreSearchPersistenceData(persistedData),
           ...restoreConstellationPersistenceData(persistedData),
           ...restoreDreamweavingPersistenceData(persistedData),
-<<<<<<< HEAD
           ...restoreFeedbackPersistenceData(persistedData),
-=======
           ...restoreTutorialPersistenceData(current as TutorialSlice, persistedData),
->>>>>>> 79e62f9b
         };
       },
     }
